{
    "name": "twitch-music-id",
    "version": "2.0.0",
    "description": "",
    "main": "src/twitch.ts",
    "scripts": {
        "build": "tsc",
        "dev": "tsc && node dist/index"
    },
    "author": "Juri Adams <juri@adams.sh>",
    "license": "MIT",
    "dependencies": {
        "@sentry/node": "^5.27.4",
        "dotenv": "^8.2.0",
        "express": "^4.17.1",
        "graphql": "^15.4.0",
        "graphql-request": "^3.3.0",
        "moment": "^2.29.1",
        "pino": "^6.7.0",
        "pino-logflare": "^0.3.5",
        "tmi.js": "^1.5.0",
        "tslint": "^6.1.3"
    },
    "devDependencies": {
        "@types/express": "^4.17.9",
        "@types/moment": "^2.13.0",
<<<<<<< HEAD
        "@types/node": "^14.14.6",
        "@types/pino": "^6.3.3",
        "@types/pino-multi-stream": "^5.1.0",
        "@types/tmi.js": "^1.4.2",
        "pino-multi-stream": "^5.1.1"
=======
        "@types/node": "^14.14.8",
        "@types/signale": "^1.4.1",
        "@types/tmi.js": "^1.4.2"
>>>>>>> 429280c3
    }
}<|MERGE_RESOLUTION|>--- conflicted
+++ resolved
@@ -24,16 +24,10 @@
     "devDependencies": {
         "@types/express": "^4.17.9",
         "@types/moment": "^2.13.0",
-<<<<<<< HEAD
         "@types/node": "^14.14.6",
         "@types/pino": "^6.3.3",
         "@types/pino-multi-stream": "^5.1.0",
         "@types/tmi.js": "^1.4.2",
         "pino-multi-stream": "^5.1.1"
-=======
-        "@types/node": "^14.14.8",
-        "@types/signale": "^1.4.1",
-        "@types/tmi.js": "^1.4.2"
->>>>>>> 429280c3
     }
 }